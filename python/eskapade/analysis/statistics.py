--- conflicted
+++ resolved
@@ -148,12 +148,7 @@
         cnt, var_cnt, dist_cnt = (len(self.col), len(self.col_nn), self.col.nunique())
         if self.weights_nn is not None:
             cnt, var_cnt = int(sum(self.weights)), int(sum(self.weights_nn))
-<<<<<<< HEAD
-        for stat_var, stat_val in zip(
-                ('count', 'filled', 'distinct'), (cnt, var_cnt, dist_cnt)):
-=======
         for stat_var, stat_val in zip(('count', 'filled', 'distinct'), (cnt, var_cnt, dist_cnt)):
->>>>>>> 846f6724
             self.stat_vars.append(stat_var)
             self.stat_vals[stat_var] = (stat_val, '{:d}'.format(stat_val))
 
