--- conflicted
+++ resolved
@@ -1,10 +1,6 @@
 __all__ = ['ApplyFuncToDf', 'ApplySelectionToDf', 'BasicGenerator', 'DfConcatenator',
            'DfMerger', 'ReadToDf', 'RecordVectorizer', 'WriteFromDf', 'AssignRandomClass',
-<<<<<<< HEAD
-           'RandomSampleSplitter', 'ValueCounter', 'HistogrammarFiller']
-=======
-           'RandomSampleSplitter', 'RecordFactorizer', 'ValueCounter']
->>>>>>> 846f6724
+           'RandomSampleSplitter', 'RecordFactorizer', 'ValueCounter', 'HistogrammarFiller']
 from .apply_func_to_df import ApplyFuncToDf
 from .apply_selection_to_df import ApplySelectionToDf
 from .assign_random_class import AssignRandomClass
@@ -16,9 +12,5 @@
 from .record_vectorizer import RecordVectorizer
 from .record_factorizer import RecordFactorizer
 from .write_from_df import WriteFromDf
-<<<<<<< HEAD
 from .value_counter import ValueCounter
-from .histogrammar_filler import HistogrammarFiller
-=======
-from .value_counter import ValueCounter
->>>>>>> 846f6724
+from .histogrammar_filler import HistogrammarFiller